import pyemma
import matplotlib.pyplot as plt
import matplotlib
matplotlib.use('Agg')
import numpy as np

<<<<<<< HEAD
def make_plots(dtrajs, tica_output, msm, project_name):
    '''
    Plots diagnostics and sanity-check figures.
    
    Parameters
    ----------
    dtrajs : list of int-arrays
        discrete trajectories
    
    tica_output : list of (n_i,d)-arrays
        list of tICA-transformed trajectories
    
    msm : pyemma MSM object
        estimated Markov State Model
    
    project_name : string
        name of project, will be used in filenames for figures
    '''
    
=======
def make_plots(dtrajs,tica, tica_output,msm,project_name):
>>>>>>> 4e5f2825
    # make initial plots
    plot_trajectory_length_histogram(dtrajs,project_name)

    # make tICA plots
    inspect_tica(tica,project_name)
    plot_tics(tica_output,n_tics=10,project_name=project_name)

    # make MSM plots
    plot_sanity_check(msm,project_name)
    compute_its(dtrajs,project_name)
    plot_timescales(msm,project_name)

    # coarse-grain
    n_states = estimate_n_macrostates(msm)
    hmm = msm.coarse_grain(n_states)

    # make HMM plots
    plot_free_energies(hmm, project_name)

    # sample from macrostates
    # to-do!
    # follow: http://www.emma-project.org/latest/generated/MSM_BPTI.html#representative-structures

def inspect_tica(tica, project_name):
    '''
    Plot the cumulative kinetic variance explained by the tICA model (sum of squared tICA eigenvalues).
    
    Save figure to '{project_name}_tica_kinetic_variance.jpg'.
    
    Parameters
    ----------
    tica : pyemma tICA object
    
    project_name : string
    '''
    # plot cumulative kinetic variance explained
    eigs = tica.eigenvalues
    plt.figure()
    plt.plot(np.cumsum(eigs**2))
    plt.xlabel('# tICA eigenvalues')
    plt.ylabel('Cumulative sum of tICA eigenvalues squared')
    plt.title('Cumulative "kinetic variance" explained')
    plt.savefig('{0}_tica_kinetic_variance.jpg'.format(project_name),dpi=300)
    plt.close()

def plot_tics(Y, n_tics, project_name):
    '''
    Generate corner plots from tICA projection.
    
    Save figure to '{project_name}_tica_projection.jpg'.
    
    Parameters
    ----------
    Y : list of (n_i,d)-arrays
        list of tICA-transformed trajectories
        
    n_tics : integer
        number of tICs to plot; the resulting number of subplots will be `n_tics * (n_tics - 1) / 2`
        
    project_name : string
    '''
    import corner
    plt.figure()
    Y_ = np.vstack(Y)[:,:n_tics]
    labels = ['tIC{0}'.format(i+1) for i in range(Y_.shape[1])]
    corner.corner(Y_,labels=labels,bins=50)
    #plt.title('{0}:\nProjection onto top-{1} tICs'.format(project_name,len(labels)))
    plt.savefig('{0}_tica_projection.jpg'.format(project_name),dpi=300)
    plt.close()

def plot_sanity_check(msm, project_name):
    ''' Plot stationary distribution vs. counts.
    
    (The MSM transition matrix induces an estimate of the stationary distribution over microstates.
    How different is this estimate from the raw counts?)
    
    
    Saves figure to '{project_name}_sanity_check.jpg'.
    
    Parameters
    ----------
    msm : pyemma MSM object
    
    project_name : string
    '''
    statdist = msm.stationary_distribution
    relative_counts = msm.count_matrix_active.sum(0)/np.sum(msm.count_matrix_active)

    plt.figure()
    plt.scatter(statdist,relative_counts)
    plt.xlabel('MSM stationary distribution')
    plt.ylabel('Relative counts')
    plt.savefig('{0}_sanity_check.jpg'.format(project_name), dpi=300)
    plt.close()

def plot_trajectory_length_histogram(dtrajs, project_name):
    '''
    Plots the distribution of trajectory lengths.
    
    Saves figure to '{project_name}_traj_length_histogram.jpg'.
    
    Parameters
    ----------
    dtrajs : list of integer-arrays
        discrete trajectories
    
    project_name : string
    '''
    lens = []
    for dtraj in dtrajs:
        lens.append(len(dtraj))
    plt.figure()
    plt.hist(lens,bins=50);
    plt.xlabel('Trajectory length')
    plt.ylabel('Occurrences')
    plt.title('Distribution of trajectory lengths')
    plt.savefig('{0}_traj_length_histogram.jpg'.format(project_name),dpi=300)
    plt.close()

def plot_timescales(msm, project_name):
    '''
    Plots the implied timescales from an MSM.
    
    Saves figure to '{project_name}_timescales.jpg'.
    
    Parameters
    ----------
    msm : pyemma MSM object
    
    project_name : string
    
    '''
    plt.figure()
    plt.plot(msm.timescales()/4,'.') # note: hard-coded division by 4 here, corresponding to 250ps between frames
    plt.xlabel('Timescale index')
    plt.ylabel('Timescale (ns)')
    plt.title('{0}: Timescales'.format(project_name))
    plt.savefig('{0}_timescales.jpg'.format(project_name),dpi=300)
    plt.close()

def compute_its(dtrajs, project_name):
    '''
    To select lag-time for MSM estimation, we look for the earliest lag-time where these curves flatten out /
    become statistically indistinguishable from flat.
    
    By default, will produce two figures, one that looks at lags of 1-1000 and one that zooms in on 1-100.
    
    Saves figures to '{project_name}_its_0.jpg' and '{project_name}_its_1.jpg'
    
    Parameters
    ----------
    dtrajs : list of integer-arrays
        discrete trajectories
    
    project_name : string
    
    '''

    lag_sets = [ range(1,101),
                 range(1,1001)[::10]
               ]
    for i,lags in enumerate(lag_sets):
        its = pyemma.msm.its(dtrajs,lags,nits=20,errors='bayes')
        plt.figure()
        pyemma.plots.plot_implied_timescales(its,units='ns',dt=0.25)
        plt.savefig('{0}_its_{1}.jpg'.format(project_name,i),dpi=300)
        plt.close()

def estimate_n_macrostates(msm, metastability_threshold=400):
    '''
    Estimate the number of macrostates that are more metastable than some threshold (in units of frames).
    
    Parameters
    ----------
    msm : pyemma MSM object
    
    metastability_threshold : integer
    
    Returns
    -------
    n_macrostates : integer
        number of MSM timescales that exceeded the `metastability_threshold`
    '''
    return sum(msm.timescales()>metastability_threshold)

def plot_free_energies(cg_model, project_name):
    '''
    Given a coarse-grained MSM, plot the relative free energies of each macrostate.
    
    Saves figure to '{project_name}_macrostate_free_energies.jpg'.
    
    Parameters
    ----------
    cg_model : pyemma MSM or HMM object
        coarse-grained model
    
    project_name : string
    '''
    f_i = -np.log(sorted(cg_model.stationary_distribution))[::-1]
    f_i -= f_i.min()
    plt.figure()
    plt.plot(f_i,'.')
    plt.xlabel('Macrostate')
    plt.ylabel(r'$\Delta G$ $(k_B T)$')
    plt.title('Macrostate free energies')
    plt.savefig('{0}_macrostate_free_energies.jpg'.format(project_name),dpi=300)
    plt.close()

# def parse_filename(filename):
#     ''' Return RUN trajectory '''
#     import re
#     #filenamename = 'blah-blah-/no-solvent/run0-clone0.h5'
#     index = len(filename) - filename[::-1].find('-clone'[::-1]) - 8
#     run_string = re.findall('\/run\d.',filename)[-1]
#     run = int(run_string[4:-1])
#     return run

# def load_dataset(filenames):
#     trajs = [md.load(f) for f in filenames]
#
# def build_index(filenames):
#     ''' associate each filename with the length of the trajectory'''

# if __name__=='__main__':
#     '''
#     inputs:
#         dtrajs
#     '''
    ## time between snapshots:
    #from simtk import unit as u
    #time_per_frame=250*u.picosecond

    #dt = time_per_frame.value_in_unit(u.nanosecond)


    # disc = pyemma.coordinates.discretizer(source,transform=tica,cluster=kmeans)

    ## all this is obviated by the above few lines
    # for i,f in enumerate(filenames):
    #     print('{0}/{1}'.format(i,len(filenames)))
    #     traj = md.load(f)
    #     distances,_ = md.compute_contacts(traj,contacts=respairs_that_changed,scheme=scheme)
    #
    #     X.append(distances)
    #
    # from msmbuilder.featurizer import DihedralFeaturizer
    # dih_model = DihedralFeaturizer()
    # X_dih = dih_model.fit_transform(trajs)
    #
    # feature_sets = [X,X_dih]
    # X_combined = [np.hstack([x[i] for x in feature_sets]) for i in range(len(feature_sets[0]))]
    #
    # # tICA
    # import pyemma
    # tica = pyemma.coordinates.tica(X_combined,lag=50,kinetic_map=True)
    # Y = tica.get_output()
    # print("Dimensionality after tICA, retaining enough eigenvectors to explain 0.95 of kinetic variation: {0}".format(np.vstack(Y).shape[1]))
    #
    # inds = np.argmax(tica.feature_TIC_correlation,axis=1)
    # corrs = np.abs(tica.feature_TIC_correlation[inds,0])
    #
    # plt.plot(np.cumsum(tica_combined.eigenvalues))
    #
    # if Y[0].shape[1] > max_tics:
    #     Y = [y[:,:max_tics] for y in Y]
    #
    # # discretize
    # k_means = pyemma.coordinates.cluster_mini_batch_kmeans(Y_,k=500,max_iter=1000)
    # #uniform_time_clustering = pyemma.coordinates.cluster_uniform_time(Y,k=100)
    # dtrajs = [np.array(dtraj)[:,0] for dtraj in k_means.get_output()]<|MERGE_RESOLUTION|>--- conflicted
+++ resolved
@@ -4,8 +4,7 @@
 matplotlib.use('Agg')
 import numpy as np
 
-<<<<<<< HEAD
-def make_plots(dtrajs, tica_output, msm, project_name):
+def make_plots(dtrajs, tica, tica_output, msm, project_name):
     '''
     Plots diagnostics and sanity-check figures.
     
@@ -24,9 +23,6 @@
         name of project, will be used in filenames for figures
     '''
     
-=======
-def make_plots(dtrajs,tica, tica_output,msm,project_name):
->>>>>>> 4e5f2825
     # make initial plots
     plot_trajectory_length_histogram(dtrajs,project_name)
 
